--- conflicted
+++ resolved
@@ -11,13 +11,6 @@
 #define TXBUF 32
 #define RXBUF 32
 
-<<<<<<< HEAD
-void tty_write_str(char const *s);
-void tty_write_char(char c);
-void tty_write_hex(uint8_t byte);
-
-#endif
-=======
 // Application UART write
 //   nByte MUST be less than TXBUF
 //   returns number of bytes sent to UART
@@ -32,5 +25,4 @@
 extern void tty_init(void);
 extern void tty_work(void);
 
-#endif // _TTY_H_
->>>>>>> 860dadf1
+#endif // _TTY_H_