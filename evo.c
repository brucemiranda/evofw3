--- conflicted
+++ resolved
@@ -12,16 +12,12 @@
 #include "frame.h"
 #include "message.h"
 #include "tty.h"
-<<<<<<< HEAD
 
 #include "version.h"
 
-void ob(uint8_t b){}
-=======
->>>>>>> 860dadf1
-
 void main_init(void) {
   char buff[24];
+  uint8_t n;
 
   // OSCCAL=((uint32_t)OSCCAL * 10368) / 10000;
 
@@ -32,11 +28,7 @@
 
   wdt_disable();
   led_init();
-<<<<<<< HEAD
-  tty_init(ob);
-=======
   tty_init();
->>>>>>> 860dadf1
 
   // Wire up components
   spi_init();
@@ -46,8 +38,8 @@
 
   sei();
 
-  sprintf( buff, "# %s %d.%d.%d\r\n",BRANCH,MAJOR,MINOR,SUBVER);
-  tty_write_str(buff);
+  n = sprintf( buff, "# %s %d.%d.%d\r\n",BRANCH,MAJOR,MINOR,SUBVER);
+  tty_put_str( buff, n );
 }
 
 void main_work(void) {
