/**************************************************************************
** tty.c
** 
** Host facing UART 
*/
#include <avr/interrupt.h>

#include "config.h"
#include "trace.h"
#include "tty.h"

#define DEBUG_TX(_v) DEBUG5(_v)

/**************************************************************************
** TX
*/

static uint8_t txActive = 0;
static uint8_t ttyTx_in;
static uint8_t ttyTx_out;
static uint8_t ttyTx[TXBUF];

static void tx_go(uint8_t c) {
  if( !txActive ) {
    txActive = 1;
//    UCSR0B |= ( 1<<UDRIE0 );
  }
}

static uint8_t tty_tx_get(void) {
  uint8_t byte = 0x00;
  
  if( ttyTx_out != ttyTx_in ) {
    byte = ttyTx[ttyTx_out];
	ttyTx_out = ( ttyTx_out+1 ) % TXBUF;
  }

  return byte;
}

static volatile uint8_t rxControl = 0;
static volatile uint8_t echo = 0;
static void tty_do_tx( void ) {
  uint8_t byte;

  if( UCSR0A & ( 1<<UDRE0 ) ) {	// TX buffer is empty
    if( rxControl ) { // RX Flow control takes priority
	  byte = rxControl;
	  rxControl = 0;
    } else if( echo ) {
	  byte = echo;
	  echo = 0;
    } else {
      byte = tty_tx_get();
    }

	if( byte != 0x00 ) {
	  DEBUG_TX(1);
      UDR0 = byte;
//	  UCSR0B |= ( 1<<UDRIE0 );
      txActive = 1;
      DEBUG_TX(0);
    } else {
      txActive = 0;
	}
  }
}

static void tty_tx_put(uint8_t byte) {
  ttyTx[ ttyTx_in ] = byte;
  ttyTx_in = ( ttyTx_in+1 ) % TXBUF;
  if( ttyTx_in == ttyTx_out ) {	// BAD things could happen if we hit this
	ttyTx_out = ( ttyTx_out+1 ) % TXBUF;
  }
}

uint8_t tty_put_str( uint8_t *byte, uint8_t nByte ) {
  uint8_t space = TXBUF-1;
  if( ttyTx_in != ttyTx_out ) 
    space = ( ( ( ttyTx_out+TXBUF ) - ttyTx_in - 1 ) % TXBUF );
	
  if( space < nByte )
    return 0;	// Didn't send anything

  space = nByte;
  while( nByte ) {
    tty_tx_put( *byte );
	byte++;
	nByte--;
  }
  
  tx_go(0);	// In case it's not active
  
  return space;
}

/**************************************************************************
** RX
*/

static uint8_t ttyRx_in;
static uint8_t ttyRx_out;
static uint8_t ttyRx[32];

#define XOFF ( 'S' & 0x3F )	// ctrl-S
#define XON  ( 'Q' & 0x3F )	// ctrl-Q

static void tty_rx_control(void) {
  static uint8_t newState, state = XON;

  uint8_t bytes = ( ttyRx_out+RXBUF  - ttyRx_in ) % RXBUF;

  switch( state ) {
  case XOFF:
    if( bytes <  8 )
      newState = XON;
    break;

  case XON:
    if( bytes > 24 )
      newState = XOFF;
    else if( bytes==0 ) {
      // Periodically send XON
	}
    break;
  }

  if( state != newState ) {
    state = newState;
    rxControl = state;
  }
}

static void tty_rx_put(uint8_t byte) {
  ttyRx[ ttyRx_in ] = byte;
  ttyRx_in = ( ttyRx_in+1 ) % RXBUF;
  if( ttyRx_in != ttyRx_out ) {	// BAD things could happen if we hit this
	ttyRx_out = ( ttyRx_out+1 ) % RXBUF;
  }
  
  tty_rx_control();
}

uint8_t tty_rx_get(void) {
  uint8_t byte = 0x00;
  
  if( ttyRx_in != ttyRx_out ) {
    byte = ttyRx[ttyRx_out];
	ttyRx_out = ( ttyRx_out+1 ) % RXBUF;
  }

  tty_rx_control();

  return byte;
}

static void tty_do_rx() {
  if( UCSR0A & ( 1<<RXC0 ) ) {	// RX buffer is full
    uint8_t byte = UDR0;
	tty_rx_put( byte );
  }
}

/**************************************************************************
** TX ISR
*/
ISR(TTY_UDRE_VECT) {
  DEBUG_TX(1);
  UCSR0B &= ~( 1<<UDRIE0 );
  sei();	// Mustn't risk blocking RX edge ISR
  tty_do_tx();
  DEBUG_TX(0);
}

void tty_start_tx(void) {
  uint8_t sreg = SREG;
  cli();
  
  UCSR0B &= ~( 1<<UDRIE0 );
  UCSR0B |=  ( 1<<TXEN0 );

  SREG = sreg;
}

void tty_stop_tx(void) {
  uint8_t sreg = SREG;
  cli();
  
  UCSR0B &= ~( 1<<TXEN0 );
  UCSR0B &= ~( 1<<UDRIE0 );

  SREG = sreg;
}

/**************************************************************************
** RX ISR
*/

ISR(TTY_RX_VECT) {
  sei();	// Mustn't risk blocking RX edge ISR
  tty_do_rx();
}

void tty_start_rx(void) {
  uint8_t sreg = SREG;
  cli();

  // Enable the interrupt while disabled - RX buffer will be empty
//  UCSR0B |= ( 1<<RXCIE0 );
  
  // Then enable RX
  UCSR0B |= ( 1<<RXEN0 );
  
  SREG = sreg;
}

void tty_stop_rx(void) {
  uint8_t sreg = SREG;
  cli();
  
  UCSR0B &= ~( 1<<RXEN0 );
  UCSR0B &= ~( 1<<RXCIE0 );

  SREG = sreg;
}

/**************************************************************************
** Initialisation
*/

static void tty_init_uart( uint32_t Fosc, uint32_t bitrate )
{
  uint32_t ubrr_0, actual_0, error_0;
  uint32_t ubrr_1, actual_1, error_1;

  ubrr_0  = bitrate*8;  // Rounding adjustment
  ubrr_0 += Fosc;
  ubrr_0 /= 16;
  ubrr_0 /= bitrate;
  ubrr_0 -= 1;

  actual_0  = Fosc / 16;
  actual_0 /= ubrr_0+1;

  ubrr_1  = bitrate*4;  // Rounding adjustment
  ubrr_1 += Fosc;
  ubrr_1 /= 8;
  ubrr_1 /= bitrate;
  ubrr_1 -= 1;

  actual_1  = Fosc / 8;
  actual_1 /= ubrr_1+1;

  error_0 = ( actual_0 > bitrate ) ? actual_0 - bitrate : bitrate - actual_0;
  error_1 = ( actual_1 > bitrate ) ? actual_1 - bitrate : bitrate - actual_1;
  if( error_0 <= error_1 ) {  // Prefer U2X0=0
    UCSR0A = 0;
    UBRR0 = ubrr_0;
  } else {
    UCSR0A = ( 1 << U2X0 );
    UBRR0 = ubrr_1;
  }

<<<<<<< HEAD
static void cmd_byte( uint8_t b ) {
  static uint8_t cmd = '\0';
  static uint8_t len = 0;
  static uint8_t param[8];

  if( cmd=='\0' ) {
    if( b!='\r' && b!='\n' )
      cmd = b;
  } else {
    if( b=='\r' ) {
      struct command *command = commands;

      while( ( command->cmd != cmd ) && ( command->cmd != '\0' ) )
        command++;

      if( command->func )
        ( command->func )( len,param );

      cmd = '\0';
      len = 0;
    } else {
      if( len<sizeof(param) )
        param[len++] = b;
    }
  }

  tty_write_char(b);
  if( b=='\r' )
    tty_write_char('\n');
=======
  UCSR0B = ( 0 << RXCIE0 ) | ( 0 << TXCIE0 ) | ( 0 << UDRIE0 )	// Interrupts disabled
         | ( 0 << RXEN0  ) | ( 0 << TXEN0  )                    // RX+TX disabled
         | ( 0 << UCSZ02 );                                     // 8 Bits
  
  UCSR0C  = ( 0 << UMSEL01 ) | ( 0 << UMSEL00 )   // Asynchronous
          | ( 0 << UPM01   ) | ( 0 << UPM00   )   // Parity disable
          | ( 0 << USBS0   )                      // 1 stop bit
          | ( 1 << UCSZ01  ) |  ( 1 << UCSZ00 )   // 8 data bits
		  | ( 0 << UCPOL0  );
>>>>>>> 860dadf1
}

void tty_init(void ) {
  tty_init_uart( F_CPU, TTY_BAUD_RATE );
  tty_start_tx();
//  tty_start_rx();
}

void tty_work(void) {
  tty_do_tx();
}<|MERGE_RESOLUTION|>--- conflicted
+++ resolved
@@ -261,37 +261,6 @@
     UBRR0 = ubrr_1;
   }
 
-<<<<<<< HEAD
-static void cmd_byte( uint8_t b ) {
-  static uint8_t cmd = '\0';
-  static uint8_t len = 0;
-  static uint8_t param[8];
-
-  if( cmd=='\0' ) {
-    if( b!='\r' && b!='\n' )
-      cmd = b;
-  } else {
-    if( b=='\r' ) {
-      struct command *command = commands;
-
-      while( ( command->cmd != cmd ) && ( command->cmd != '\0' ) )
-        command++;
-
-      if( command->func )
-        ( command->func )( len,param );
-
-      cmd = '\0';
-      len = 0;
-    } else {
-      if( len<sizeof(param) )
-        param[len++] = b;
-    }
-  }
-
-  tty_write_char(b);
-  if( b=='\r' )
-    tty_write_char('\n');
-=======
   UCSR0B = ( 0 << RXCIE0 ) | ( 0 << TXCIE0 ) | ( 0 << UDRIE0 )	// Interrupts disabled
          | ( 0 << RXEN0  ) | ( 0 << TXEN0  )                    // RX+TX disabled
          | ( 0 << UCSZ02 );                                     // 8 Bits
@@ -301,7 +270,6 @@
           | ( 0 << USBS0   )                      // 1 stop bit
           | ( 1 << UCSZ01  ) |  ( 1 << UCSZ00 )   // 8 data bits
 		  | ( 0 << UCPOL0  );
->>>>>>> 860dadf1
 }
 
 void tty_init(void ) {
