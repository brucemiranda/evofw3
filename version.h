/***************************************************************
** version.h
**
*/
#ifndef _VERSION_H_
#define _VERSION_H_

#define BRANCH "evofw3"

#define MAJOR  0
<<<<<<< HEAD
#define MINOR  5
#define SUBVER 1
=======
#define MINOR  4
#define SUBVER 3
>>>>>>> 2d4631f5

#endif // _VERSION_H_<|MERGE_RESOLUTION|>--- conflicted
+++ resolved
@@ -5,15 +5,10 @@
 #ifndef _VERSION_H_
 #define _VERSION_H_
 
-#define BRANCH "evofw3"
+#define BRANCH "evofw3\uart"
 
 #define MAJOR  0
-<<<<<<< HEAD
 #define MINOR  5
-#define SUBVER 1
-=======
-#define MINOR  4
-#define SUBVER 3
->>>>>>> 2d4631f5
+#define SUBVER 2
 
 #endif // _VERSION_H_