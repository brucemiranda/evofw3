--- conflicted
+++ resolved
@@ -345,22 +345,10 @@
 static uint8_t msg_print_type( char *str, uint8_t type ) {
   uint8_t n = 0;
 
-<<<<<<< HEAD
   if( type <= F_RP )
     n = sprintf( str, "%2s ", Type[type] );
   else
     n = sprintf( str, "?? ");
-=======
-static void msg_print_raw( uint8_t *raw, uint8_t nBytes ) {
-  tty_write_str("# ");
-  while( nBytes ) { 
-	tty_write_hex( *raw );tty_write_char('.');
-	raw++;
-	nBytes--;
-  }
-  tty_write_str("\r\n");
-}
->>>>>>> 017547f1
 
   return n;
 }
@@ -767,11 +755,11 @@
 }
 
 //******************************************************************
-
-static uint8_t msg_print_raw( char *str, uint8_t raw ) {
+static uint8_t msg_print_raw( char *str, uint8_t raw, uint8_t i ) {
   uint8_t n = 0;
 
-  n = sprintf( str,"%02x.",raw ); 
+  if( !i ) n = sprintf( str,"# ");  
+  n = sprintf( str+n,"%02x.",raw ); 
 
   return n;
 }
@@ -867,7 +855,8 @@
     // Multi buffer field
     if( msg->error ){
       if( msg->count < msg->nBytes ) {
-        nBytes = msg_print_raw( buff, msg->raw[ msg->count++ ] ); 
+        nBytes = msg_print_raw( buff, msg->raw[ msg->count ], msg->count );
+		msg->count++;
       } else if( msg->nBytes ) {
         nBytes = sprintf( buff, "\r\n" );
 		msg->error = 0;
@@ -1126,22 +1115,24 @@
 }
 
 static uint8_t msg_tx_raw( struct message *msg ) {
-  static uint8_t n = 0, n1=0;
+  static uint8_t n = 0, n1=0, i=0;
   static char buff[4];
 
   if( n )
 	n -= tty_put_str( (uint8_t *)buff, n );
-
+  
   if( !(n+n1) ) {
     uint8_t byte = msg_tx_byte( msg );
 	if( byte )
-      n = msg_print_raw( buff, byte );
+      n = msg_print_raw( buff, byte, i++ );
     else
 	  n1 = sprintf( buff, "\r\n" );
   }
 
   if( n1 )
 	n1 -= tty_put_str( (uint8_t *)buff, n1 );
+  
+  if( !(n+n1) ) i = 0;
   
   return n+n1;
 }
