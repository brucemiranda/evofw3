/********************************************************
** message.c
**
** Packet conversion to message
**
********************************************************/
#include <string.h>
#include <stdio.h>

#include <avr/interrupt.h>

#include "config.h"
#include "tty.h"

#include "message.h"

#define DEBUG_MSG(_v) DEBUG4(_v)

/********************************************************
** Message status
********************************************************/
enum message_state {
  S_SIGNATURE,
  S_HEADER,
  S_ADDR0,
  S_ADDR1,
  S_ADDR2,
  S_PARAM0,
  S_PARAM1,
  S_OPCODE,
  S_LEN,
  S_PAYLOAD,
  S_CHECKSUM,
  S_TRAILER,
  S_COMPLETE,
  S_ERROR
};

#define MAX_RAW 162
#define MAX_PAYLOAD 64
struct message {
  uint8_t state;
  uint8_t count;

  uint8_t fields;  // Fields specified in header
  uint8_t rxFields;  // Fields actually received
  uint8_t error;

  uint8_t addr[3][3];
  uint8_t param[2];

  uint8_t opcode[2];
  uint8_t len;

  uint8_t csum;
  uint8_t rssi;

  uint8_t nPayload;
  uint8_t payload[MAX_PAYLOAD];

  uint8_t nBytes;
  uint8_t raw[MAX_RAW];
};

static void msg_reset( struct message *msg ) {
  if( msg != NULL ) {
    memset( msg, 0, sizeof(*msg) );
  }
}

/********************************************************
** Message Header
********************************************************/

#define F_MASK  0x03
#define F_RQ    0x00
#define F_I     0x01
#define F_W     0x02
#define F_RP    0x03
inline uint8_t pkt_type(uint8_t flags) { return flags & F_MASK; }
inline void set_request(uint8_t *flags)      { *flags = F_RQ; }
inline void set_information(uint8_t *flags)  { *flags = F_I; }
inline void set_write(uint8_t *flags)        { *flags = F_W; }
inline void set_response(uint8_t *flags)     { *flags = F_RP; }

#define F_ADDR0  0x10
#define F_ADDR1  0x20
#define F_ADDR2  0x40

#define F_PARAM0 0x04
#define F_PARAM1 0x08
#define F_RSSI   0x80

// Only used for received fields
#define F_OPCODE 0x01
#define F_LEN    0x02

#define F_OPTION ( F_ADDR0 + F_ADDR1 + F_ADDR2 + F_PARAM0 + F_PARAM1 )
#define F_MAND   ( F_OPCODE + F_LEN )

static const uint8_t header_flags[16] = {
  F_RQ + F_ADDR0+F_ADDR1+F_ADDR2 ,
  F_RQ +                 F_ADDR2 ,
  F_RQ + F_ADDR0+        F_ADDR2 ,
  F_RQ + F_ADDR0+F_ADDR1         ,
  F_I  + F_ADDR0+F_ADDR1+F_ADDR2 ,
  F_I  +                 F_ADDR2 ,
  F_I  + F_ADDR0+        F_ADDR2 ,
  F_I  + F_ADDR0+F_ADDR1         ,
  F_W  + F_ADDR0+F_ADDR1+F_ADDR2 ,
  F_W  +                 F_ADDR2 ,
  F_W  + F_ADDR0+        F_ADDR2 ,
  F_W  + F_ADDR0+F_ADDR1         ,
  F_RP + F_ADDR0+F_ADDR1+F_ADDR2 ,
  F_RP +                 F_ADDR2 ,
  F_RP + F_ADDR0+        F_ADDR2 ,
  F_RP + F_ADDR0+F_ADDR1         ,
};

static uint8_t get_hdr_flags(uint8_t header ) {
  return header_flags[ ( header>>2 ) & 0x0F ];
}

static uint8_t get_header( uint8_t flags ) {
  uint8_t i;

  for( i=0 ; i<sizeof(header_flags) ; i++ ) {
    if( flags==header_flags[i] )
      break;
  }

  return i<<2;  // Will return 0x40 if not found
}

#define HDR_PARAM0 0x02
#define HDR_PARAM1 0x01
inline uint8_t hdr_param0(uint8_t header)    { return header & HDR_PARAM0; }
inline uint8_t hdr_param1(uint8_t header)    { return header & HDR_PARAM1; }

/********************************************************
** Message Print
********************************************************/
static uint8_t msg_print_rssi( char *str, uint8_t rssi, uint8_t valid ) {
  uint8_t n = 0;
  
  if( valid ) {
<<<<<<< HEAD
    char str[8];
    sprintf(str, "%03u ", rssi );
    tty_write_str(str);
  } else {
    tty_write_str("--- ");
=======
    n = sprintf(str, "%03u ", rssi );
  } else {
    n = sprintf(str, "--- ");
>>>>>>> 860dadf1
  }
  
  return n;
}
<<<<<<< HEAD

static void msg_print_type( uint8_t type ) {
=======
		
static uint8_t msg_print_type( char *str, uint8_t type ) {
>>>>>>> 860dadf1
  static char const * const Type[4] = { "RQ ", " I "," W ","RP " };
  uint8_t n = 0;

  n = sprintf( str, Type[type] );

  return n;
}
<<<<<<< HEAD

static void msg_print_addr( uint8_t *addr, uint8_t valid ) {
  if( valid ) {
    uint8_t  class = addr[0] >> 2;
    uint32_t dev = (uint32_t)( addr[0] & 0x03 ) << 16
                 | (uint32_t)( addr[1]        ) <<  8
                 | (uint32_t)( addr[2]        )       ;

    char str[12];
    sprintf(str, "%02hu:%06lu ", class, dev );
    tty_write_str(str);
  } else {
    tty_write_str("--:------ ");
=======
	
static uint8_t msg_print_addr( char *str, uint8_t *addr, uint8_t valid ) {
  uint8_t n = 0;

  if( valid ) {
	uint8_t  class = addr[0] >> 2;
	uint32_t dev = (uint32_t)( addr[0] & 0x03 ) << 16
	             | (uint32_t)( addr[1]        ) <<  8
	             | (uint32_t)( addr[2]        )       ;

    n = sprintf(str, "%02hu:%06lu ", class, dev );
  } else {
	n = sprintf(str, "--:------ ");
>>>>>>> 860dadf1
  }
  
  return n;
}

static uint8_t msg_print_param( char *str, uint8_t param, uint8_t valid ) {
  uint8_t n = 0;

  if( valid ) {
<<<<<<< HEAD
    char str[8];
    sprintf(str, "%03u ", param );
    tty_write_str(str);
  } else {
    tty_write_str("--- ");
=======
    n = sprintf(str, "%03u ", param );
  } else {
	n = sprintf(str, "--- ");
>>>>>>> 860dadf1
  }
  
  return n;
}

static uint8_t msg_print_opcode( char *str, uint8_t *opcode, uint8_t valid ) {
  uint8_t n = 0;

  if( valid ) {
	n = sprintf( str, "%02x%02x ", opcode[0],opcode[1] );
  } else {
<<<<<<< HEAD
    tty_write_str("???? ");
=======
	n= sprintf(str, "???? ");
>>>>>>> 860dadf1
  }
  
  return n;
}

static uint8_t msg_print_len( char *str, uint8_t len, uint8_t valid ) {
  uint8_t n = 0;

  if( valid ) {
<<<<<<< HEAD
    char str[8];
    sprintf(str, "%03u ", len );
    tty_write_str(str);
  } else {
    tty_write_str("??? ");
=======
    n = sprintf(str, "%03u ", len );
  } else {
	n = sprintf(str, "??? ");
>>>>>>> 860dadf1
  }
  
  return n;
}

<<<<<<< HEAD
static void msg_print_payload( uint8_t *payload, uint8_t valid ) {
  while( valid ) {
    tty_write_hex( *payload );
    payload++;
    valid--;
  }
=======
static uint8_t msg_print_payload( char *str, uint8_t payload ) {
  uint8_t n=0;
  
  n = sprintf( str,"%02x",payload ); 

  return n;
>>>>>>> 860dadf1
}

static uint8_t msg_print_error( char *str, uint8_t error ) {
#define _MSG_ERR(_e,_t) , _t
  static char const *const msg_err[MSG_ERR_MAX] = { "" _MSG_ERR_LIST };
#undef _MSG_ERR
  uint8_t n = 0;

<<<<<<< HEAD
  if( error ) {
    if( error<MSG_WARNING )
      tty_write_str("* ");
    else
      tty_write_str("# ");

    if( error < MSG_ERR_MAX )
      tty_write_str( msg_err[error] );
    else
      tty_write_str("UNKNOWN");
  }
}

static void msg_print_raw( uint8_t *raw, uint8_t nBytes ) {
  tty_write_str("# ");

  while( nBytes ) {
    tty_write_hex( *raw );tty_write_char('.');
    raw++;
    nBytes--;
  }

  tty_write_str("\r\n");
}

static uint8_t check_payload_2309( struct message *msg ) {
  uint8_t i;

  for( i=0 ; i<msg->len ; i+=3 ) {
    if( msg->payload[i] > 11 ) return MSG_SUSPECT_WARN;  // Bad zone number
  }

  return MSG_OK;
}

static uint8_t msg_check_payload( struct message *msg ) {
  uint8_t error = MSG_OK;

  uint16_t opcode = ( msg->opcode[0]<<8 ) + msg->opcode[1];
  switch( opcode ) {
  case 0x2309: error = check_payload_2309(msg); break;
  }

  return error;
}

static void msg_print( struct message *msg ) {
  DEBUG_MSG(1);

  if( msg->error==MSG_OK )
    msg->error = msg_check_payload( msg );

  msg_print_rssi( msg->rssi, msg->rxFields&F_RSSI );
  msg_print_type( msg->fields & F_MASK );
  msg_print_param( msg->param[0], msg->rxFields&F_PARAM0 );
  msg_print_addr( msg->addr[0], msg->rxFields&F_ADDR0 );
  msg_print_addr( msg->addr[1], msg->rxFields&F_ADDR1 );
  msg_print_addr( msg->addr[2], msg->rxFields&F_ADDR2 );
  msg_print_opcode( msg->opcode, msg->rxFields&F_OPCODE );
  msg_print_len( msg->len, msg->rxFields&F_LEN );
  msg_print_payload( msg->payload, msg->nPayload );
  msg_print_error( msg->error );

  tty_write_str("\r\n");

  if( msg->error ) msg_print_raw( msg->raw, msg->nBytes );

  DEBUG_MSG(0);
=======
  if( error )
    n = sprintf( str," * %s\r\n", ( error < MSG_ERR_MAX ) ? msg_err[error] : "UNKNOWN" );
  else 
    n = sprintf( str,"\r\n" );
	  
  return n;
}

static uint8_t msg_print_raw( char *str, uint8_t raw ) {
  uint8_t n = 0;

  n = sprintf( str,"%02x.",raw ); 

  return n;
}

/************************************************************************************
** 
** msg_print_field
**
** get the next buffer of output text
**/

static uint8_t msg_print_field( struct message *msg, char *buff ) {
  uint8_t nBytes = 0;

  switch( msg->state ) {
  case S_SIGNATURE:	// Don't print signature, use state for RSSI
    nBytes = msg_print_rssi( buff, msg->rssi, msg->rxFields&F_RSSI );
    msg->state = S_HEADER;
    if( nBytes )
	  break;
    /* fallthrough */

  case S_HEADER:
    nBytes = msg_print_type( buff, msg->fields & F_MASK );
	msg->state = S_PARAM0;
    if( nBytes )
	  break;
	/* fallthrough */

  case S_PARAM0:
    nBytes = msg_print_param( buff, msg->param[0], msg->rxFields&F_PARAM0 );
    msg->state = S_ADDR0;
    if( nBytes )
      break;
    /* fallthrough */

  case S_ADDR0:
    nBytes = msg_print_addr( buff, msg->addr[0], msg->rxFields&F_ADDR0 );
    msg->state = S_ADDR1;
    if( nBytes )
      break;
    /* fallthrough */

  case S_ADDR1:
    nBytes = msg_print_addr( buff, msg->addr[1], msg->rxFields&F_ADDR1 );
    msg->state = S_ADDR2;
    if( nBytes )
      break;
    /* fallthrough */

  case S_ADDR2:
    nBytes = msg_print_addr( buff, msg->addr[2], msg->rxFields&F_ADDR2 );
    msg->state = S_OPCODE;
    if( nBytes )
      break;
    /* fallthrough */

  case S_OPCODE:
    nBytes = msg_print_opcode( buff, msg->opcode, msg->rxFields&F_OPCODE );
    msg->state = S_LEN;
    if( nBytes )
      break;
    /* fallthrough */

  case S_LEN:
    nBytes = msg_print_len( buff, msg->len, msg->rxFields&F_LEN );
    msg->state = S_PAYLOAD;
    if( nBytes )
      break;
    /* fallthrough */

  case S_PAYLOAD:
    // Multi buffer field
    if( msg->count < msg->nPayload ) {
      nBytes = msg_print_payload( buff, msg->payload[msg->count++] );
	  if( nBytes )
	    break;
    }

	msg->count = 0;
    msg->state = S_ERROR;
    /* fallthrough */
	
  case S_ERROR:
    // This always includes "\r\n"
    nBytes = msg_print_error( buff, msg->error );
    msg->state = S_TRAILER;
	if( nBytes )
	  break;
    /* fallthrough */

  case S_TRAILER:   // Don't print trailer, use state for raw data
    // Multi buffer field
    if( msg->error ){
      if( msg->count < msg->nBytes ) {
        nBytes = msg_print_raw( buff, msg->raw[ msg->count++ ] ); 
      } else if( msg->nBytes ) {
        nBytes = sprintf( buff, "\r\n" );
		msg->error = 0;
	  }
      if( nBytes )
        break;
    }

	msg->count = 0;
    msg->state = S_COMPLETE; 
    /* fallthrough */
	
  case S_COMPLETE:
	break;
  }
  
  return nBytes;
}

/************************************************************************************
** 
** msg_print
**
** Called repeatedly from msg_work.
** Neither this function or any it calls must block or delay
**
** Acquires a buffer of output and tries to send it to the serial port
** If it's not transferred this time, try again until it goes.
**
** Keep getting more buffers until we get a zero length buffer
**
** We can re-use some of the working fields from struct message to control
** progress
**/

static uint8_t msg_print( struct message *msg ) {
   static char msg_buff[TXBUF];
   
  if( msg->state == S_SIGNATURE ) {
    msg->decoded = 0;
	msg->count = 0;
  }

  // Do we still have outstanding text to send?
  if( msg->decoded ) {
    msg->decoded -= tty_put_str( (uint8_t *)msg_buff, msg->decoded );
  }
  
  if( !msg->decoded ) {
    msg->decoded = msg_print_field( msg, msg_buff );
  }
  return msg->decoded;
>>>>>>> 860dadf1
}

/********************************************************
** Message structure pool
********************************************************/
static struct message *Msg[8];
static uint8_t msgIn=0;
static uint8_t msgOut=0;

static void msg_free( struct message *msg ) {
  if( msg != NULL ) {
    msg_reset( msg );

    Msg[ msgIn ] = msg;
    msgIn = ( msgIn+1 ) % 8;
  }
}

static struct message *msg_alloc(void) {
  struct message *msg = Msg[ msgOut ];
  if( msg != NULL ) {
    Msg[msgOut] = NULL;
    msgOut = ( msgOut+1 )  % 8;
  }

  return msg;
}

/********************************************************
** Received Message list
********************************************************/
static struct message *MsgRx[8];
static uint8_t msgRxIn=0;
static uint8_t msgRxOut=0;

static void msg_ready( struct message *msg ) {
  if( msg != NULL ) {
    MsgRx[ msgRxIn ] = msg;
    msgRxIn = ( msgRxIn+1 ) % 8;
  }
}

static struct message *msg_get(void) {
  struct message *msg = MsgRx[ msgRxOut ];
  if( msg != NULL ) {
    MsgRx[msgRxOut] = NULL;
    msgRxOut = ( msgRxOut+1 ) % 8;
  }

  return msg;
}

/********************************************************
** RX Message processing
********************************************************/
<<<<<<< HEAD
enum message_state {
  S_HEADER,
  S_ADDR0,
  S_ADDR1,
  S_ADDR2,
  S_PARAM0,
  S_PARAM1,
  S_OPCODE,
  S_LEN,
  S_PAYLOAD,
  S_CHECKSUM,
  S_COMPLETE,
  S_ERROR
};
=======
static uint8_t msg_rx_signature( struct message *msg, uint8_t byte ) {
  static uint8_t const signature[] = { 0xCC, 0xAA, 0xCA };
  uint8_t state = S_SIGNATURE;
  
  // Validate it?
  msg->count++;
  if( msg->count==sizeof(signature) ) {
	 state = S_HEADER;
	 msg->count = 0;
  }
  return state;
}
>>>>>>> 860dadf1

static uint8_t msg_rx_header( struct message *msg, uint8_t byte ) {
  uint8_t state = S_ADDR0;

  msg->fields = get_hdr_flags( byte );
  if( hdr_param0(byte) ) msg->fields |= F_PARAM0;
  if( hdr_param1(byte) ) msg->fields |= F_PARAM1;

  return state;
}

static uint8_t msg_rx_addr( struct message *msg, uint8_t addr, uint8_t byte ) {
  uint8_t state = S_ADDR0 + addr;

  msg->addr[addr][msg->count++] = byte;
  if( msg->count==sizeof( msg->addr[0] ) ) {
    msg->count = 0;
    state += 1;
    msg->rxFields |= F_ADDR0 << addr;
  }

  return state;
}

static uint8_t msg_rx_param( struct message *msg, uint8_t param, uint8_t byte ) {
  uint8_t state = S_PARAM0 + param;

  msg->param[param] = byte;
  state += 1;
  msg->rxFields |= F_PARAM0 << param;

  return state;
}

static uint8_t msg_rx_opcode( struct message *msg, uint8_t byte ) {
  uint8_t state = S_OPCODE;

  msg->opcode[msg->count++] = byte;
  if( msg->count==sizeof( msg->opcode ) ) {
    msg->count = 0;
    state += 1;
    msg->rxFields |= F_OPCODE ;
  }

  return state;
}

static uint8_t msg_rx_len( struct message *msg, uint8_t byte ) {
  uint8_t state = S_LEN;

  msg->len = byte;
  state += 1;
  msg->rxFields |= F_LEN;

  return state;
}

static uint8_t msg_rx_payload( struct message *msg, uint8_t byte ) {
  uint8_t state = S_PAYLOAD;

  if( msg->nPayload < MAX_PAYLOAD ) {
    msg->payload[msg->nPayload++] = byte;
  }

  msg->count++;
  if( msg->count==msg->len ) {
    msg->count = 0;
    state = S_CHECKSUM;
  }

  return state;
}

static uint8_t msg_rx_checksum( struct message *msg, uint8_t byte ) {
  uint8_t state = S_COMPLETE;

  if( msg->csum != 0 && !msg->error )
    msg->error = MSG_CSUM_ERR;

  return state;
}

static struct message *msgRx;
static void msg_rx_process(uint8_t byte) {
  msgRx->csum += byte;
  switch( msgRx->state ) {
    case S_HEADER:                                   { msgRx->state = msg_rx_header( msgRx, byte );   break; }
    case S_ADDR0:     if( msgRx->fields & F_ADDR0 )  { msgRx->state = msg_rx_addr( msgRx, 0, byte );  break; } /* fallthrough */
    case S_ADDR1:     if( msgRx->fields & F_ADDR1 )  { msgRx->state = msg_rx_addr( msgRx, 1, byte );  break; } /* fallthrough */
    case S_ADDR2:     if( msgRx->fields & F_ADDR2 )  { msgRx->state = msg_rx_addr( msgRx, 2, byte );  break; } /* fallthrough */
    case S_PARAM0:    if( msgRx->fields & F_PARAM0 ) { msgRx->state = msg_rx_param( msgRx, 0, byte ); break; } /* fallthrough */
    case S_PARAM1:    if( msgRx->fields & F_PARAM1 ) { msgRx->state = msg_rx_param( msgRx, 1, byte ); break; } /* fallthrough */
    case S_OPCODE:                                   { msgRx->state = msg_rx_opcode( msgRx, byte );   break; }
    case S_LEN:                                      { msgRx->state = msg_rx_len( msgRx, byte );      break; }
    case S_PAYLOAD:                                  { msgRx->state = msg_rx_payload( msgRx, byte );  break; }
    case S_CHECKSUM:                                 { msgRx->state = msg_rx_checksum( msgRx, byte ); break; }
  }
}

void msg_rx_rssi( uint8_t rssi ) {
  msgRx->rssi = rssi;
  msgRx->rxFields |= F_RSSI;
}

uint8_t *msg_rx_start(void) {
  uint8_t *raw = NULL;
  DEBUG_MSG(1);

  msgRx = msg_alloc();
  if( msgRx ) {
    raw = msgRx->raw;
    raw[0] = MAX_RAW;
  }

  DEBUG_MSG(0);

  return raw;
}

uint8_t msg_rx_byte( uint8_t byte ) {
  DEBUG_MSG(1);

  msg_rx_process( byte );

  DEBUG_MSG(0);

  return msgRx->error;
}

void msg_rx_end( uint8_t nBytes, uint8_t error ) {
  DEBUG_MSG(1);

  msgRx->nBytes = nBytes;

  if( error==MSG_OK ) {
    // All optional fields received as expected?
    if(   ( ( msgRx->rxFields & F_OPTION ) != ( msgRx->fields & F_OPTION ) )
       || ( ( msgRx->rxFields & F_MAND   ) != F_MAND  )
       || ( msgRx->len != msgRx->nPayload ) ) {
       error = MSG_TRUNC_ERR;
    }
  }

  msgRx->error = error;

  msg_ready( msgRx );
  msgRx = NULL;

  DEBUG_MSG(0);
}

/************************************************************************************
** 
** msg_work must not block in any of it's activities
**
** Printing a recently received message should not prevent accepting serial input.
** Accepting serial input should not prevent us printing a new RX message
**
**/

void msg_work(void) {
<<<<<<< HEAD
  struct message *msg = msg_get();
  if( msg != NULL ) {
    msg_print( msg );
    msg_free( msg );
=======
  static struct message *rx = NULL;
  
  // Print RX messages 
  if( rx ) {
    if( !msg_print( rx ) ) { 
      msg_free( rx );
	  rx = NULL;
	}
  } else {
	rx = msg_get();
	// If we have a message now we'll start printing it next time
	if( rx ) {
      rx->state = S_SIGNATURE;
    }
>>>>>>> 860dadf1
  }
  
}

/********************************************************
** System startup
********************************************************/

static void msg_create_pool(void) {
  static struct message MSG[4];
  uint8_t i;
  for( i=0 ; i< 4; i++ )
   msg_free( MSG+i );
}

void msg_init(void) {
  msg_create_pool();
}<|MERGE_RESOLUTION|>--- conflicted
+++ resolved
@@ -20,7 +20,7 @@
 ** Message status
 ********************************************************/
 enum message_state {
-  S_SIGNATURE,
+  S_START,
   S_HEADER,
   S_ADDR0,
   S_ADDR1,
@@ -134,6 +134,7 @@
 
 #define HDR_PARAM0 0x02
 #define HDR_PARAM1 0x01
+
 inline uint8_t hdr_param0(uint8_t header)    { return header & HDR_PARAM0; }
 inline uint8_t hdr_param1(uint8_t header)    { return header & HDR_PARAM1; }
 
@@ -142,30 +143,17 @@
 ********************************************************/
 static uint8_t msg_print_rssi( char *str, uint8_t rssi, uint8_t valid ) {
   uint8_t n = 0;
-  
+
   if( valid ) {
-<<<<<<< HEAD
-    char str[8];
-    sprintf(str, "%03u ", rssi );
-    tty_write_str(str);
-  } else {
-    tty_write_str("--- ");
-=======
     n = sprintf(str, "%03u ", rssi );
   } else {
     n = sprintf(str, "--- ");
->>>>>>> 860dadf1
-  }
-  
-  return n;
-}
-<<<<<<< HEAD
-
-static void msg_print_type( uint8_t type ) {
-=======
-		
+  }
+
+  return n;
+}
+
 static uint8_t msg_print_type( char *str, uint8_t type ) {
->>>>>>> 860dadf1
   static char const * const Type[4] = { "RQ ", " I "," W ","RP " };
   uint8_t n = 0;
 
@@ -173,37 +161,21 @@
 
   return n;
 }
-<<<<<<< HEAD
-
-static void msg_print_addr( uint8_t *addr, uint8_t valid ) {
+
+static uint8_t msg_print_addr( char *str, uint8_t *addr, uint8_t valid ) {
+  uint8_t n = 0;
+
   if( valid ) {
-    uint8_t  class = addr[0] >> 2;
+    uint8_t  class =         ( addr[0] & 0xFC ) >>  2;
     uint32_t dev = (uint32_t)( addr[0] & 0x03 ) << 16
                  | (uint32_t)( addr[1]        ) <<  8
                  | (uint32_t)( addr[2]        )       ;
 
-    char str[12];
-    sprintf(str, "%02hu:%06lu ", class, dev );
-    tty_write_str(str);
-  } else {
-    tty_write_str("--:------ ");
-=======
-	
-static uint8_t msg_print_addr( char *str, uint8_t *addr, uint8_t valid ) {
-  uint8_t n = 0;
-
-  if( valid ) {
-	uint8_t  class = addr[0] >> 2;
-	uint32_t dev = (uint32_t)( addr[0] & 0x03 ) << 16
-	             | (uint32_t)( addr[1]        ) <<  8
-	             | (uint32_t)( addr[2]        )       ;
-
     n = sprintf(str, "%02hu:%06lu ", class, dev );
   } else {
-	n = sprintf(str, "--:------ ");
->>>>>>> 860dadf1
-  }
-  
+    n = sprintf(str, "--:------ ");
+  }
+
   return n;
 }
 
@@ -211,19 +183,11 @@
   uint8_t n = 0;
 
   if( valid ) {
-<<<<<<< HEAD
-    char str[8];
-    sprintf(str, "%03u ", param );
-    tty_write_str(str);
-  } else {
-    tty_write_str("--- ");
-=======
     n = sprintf(str, "%03u ", param );
   } else {
-	n = sprintf(str, "--- ");
->>>>>>> 860dadf1
-  }
-  
+    n = sprintf(str, "--- ");
+  }
+
   return n;
 }
 
@@ -231,15 +195,11 @@
   uint8_t n = 0;
 
   if( valid ) {
-	n = sprintf( str, "%02x%02x ", opcode[0],opcode[1] );
+    n = sprintf( str, "%02x%02x ", opcode[0],opcode[1] );
   } else {
-<<<<<<< HEAD
-    tty_write_str("???? ");
-=======
-	n= sprintf(str, "???? ");
->>>>>>> 860dadf1
-  }
-  
+    n= sprintf(str, "???? ");
+  }
+
   return n;
 }
 
@@ -247,133 +207,50 @@
   uint8_t n = 0;
 
   if( valid ) {
-<<<<<<< HEAD
-    char str[8];
-    sprintf(str, "%03u ", len );
-    tty_write_str(str);
-  } else {
-    tty_write_str("??? ");
-=======
     n = sprintf(str, "%03u ", len );
   } else {
-	n = sprintf(str, "??? ");
->>>>>>> 860dadf1
-  }
-  
-  return n;
-}
-
-<<<<<<< HEAD
-static void msg_print_payload( uint8_t *payload, uint8_t valid ) {
-  while( valid ) {
-    tty_write_hex( *payload );
-    payload++;
-    valid--;
-  }
-=======
+    n = sprintf(str, "??? ");
+  }
+
+  return n;
+}
+
 static uint8_t msg_print_payload( char *str, uint8_t payload ) {
   uint8_t n=0;
-  
-  n = sprintf( str,"%02x",payload ); 
-
-  return n;
->>>>>>> 860dadf1
-}
+
+  n = sprintf( str,"%02x",payload );
+
+  return n;
+}
+
 
 static uint8_t msg_print_error( char *str, uint8_t error ) {
 #define _MSG_ERR(_e,_t) , _t
   static char const *const msg_err[MSG_ERR_MAX] = { "" _MSG_ERR_LIST };
 #undef _MSG_ERR
+    uint8_t n;
+
+    if( error )
+      n = sprintf( str," * %s\r\n", ( error < MSG_ERR_MAX ) ? msg_err[error] : "UNKNOWN" );
+    else
+      n = sprintf( str,"\r\n" );
+
+    return n;
+  }
+
+static uint8_t msg_print_raw( char *str, uint8_t raw, uint8_t i ) {
   uint8_t n = 0;
 
-<<<<<<< HEAD
-  if( error ) {
-    if( error<MSG_WARNING )
-      tty_write_str("* ");
-    else
-      tty_write_str("# ");
-
-    if( error < MSG_ERR_MAX )
-      tty_write_str( msg_err[error] );
-    else
-      tty_write_str("UNKNOWN");
-  }
-}
-
-static void msg_print_raw( uint8_t *raw, uint8_t nBytes ) {
-  tty_write_str("# ");
-
-  while( nBytes ) {
-    tty_write_hex( *raw );tty_write_char('.');
-    raw++;
-    nBytes--;
-  }
-
-  tty_write_str("\r\n");
-}
-
-static uint8_t check_payload_2309( struct message *msg ) {
-  uint8_t i;
-
-  for( i=0 ; i<msg->len ; i+=3 ) {
-    if( msg->payload[i] > 11 ) return MSG_SUSPECT_WARN;  // Bad zone number
-  }
-
-  return MSG_OK;
-}
-
-static uint8_t msg_check_payload( struct message *msg ) {
-  uint8_t error = MSG_OK;
-
-  uint16_t opcode = ( msg->opcode[0]<<8 ) + msg->opcode[1];
-  switch( opcode ) {
-  case 0x2309: error = check_payload_2309(msg); break;
-  }
-
-  return error;
-}
-
-static void msg_print( struct message *msg ) {
-  DEBUG_MSG(1);
-
-  if( msg->error==MSG_OK )
-    msg->error = msg_check_payload( msg );
-
-  msg_print_rssi( msg->rssi, msg->rxFields&F_RSSI );
-  msg_print_type( msg->fields & F_MASK );
-  msg_print_param( msg->param[0], msg->rxFields&F_PARAM0 );
-  msg_print_addr( msg->addr[0], msg->rxFields&F_ADDR0 );
-  msg_print_addr( msg->addr[1], msg->rxFields&F_ADDR1 );
-  msg_print_addr( msg->addr[2], msg->rxFields&F_ADDR2 );
-  msg_print_opcode( msg->opcode, msg->rxFields&F_OPCODE );
-  msg_print_len( msg->len, msg->rxFields&F_LEN );
-  msg_print_payload( msg->payload, msg->nPayload );
-  msg_print_error( msg->error );
-
-  tty_write_str("\r\n");
-
-  if( msg->error ) msg_print_raw( msg->raw, msg->nBytes );
-
-  DEBUG_MSG(0);
-=======
-  if( error )
-    n = sprintf( str," * %s\r\n", ( error < MSG_ERR_MAX ) ? msg_err[error] : "UNKNOWN" );
-  else 
-    n = sprintf( str,"\r\n" );
-	  
-  return n;
-}
-
-static uint8_t msg_print_raw( char *str, uint8_t raw ) {
-  uint8_t n = 0;
-
-  n = sprintf( str,"%02x.",raw ); 
+  if( i )
+    n = sprintf( str,"%02x.",raw );
+  else
+    n = sprintf( str,"# %02x.",raw );
 
   return n;
 }
 
 /************************************************************************************
-** 
+**
 ** msg_print_field
 **
 ** get the next buffer of output text
@@ -383,19 +260,19 @@
   uint8_t nBytes = 0;
 
   switch( msg->state ) {
-  case S_SIGNATURE:	// Don't print signature, use state for RSSI
+  case S_START:
     nBytes = msg_print_rssi( buff, msg->rssi, msg->rxFields&F_RSSI );
     msg->state = S_HEADER;
     if( nBytes )
-	  break;
+      break;
     /* fallthrough */
 
   case S_HEADER:
     nBytes = msg_print_type( buff, msg->fields & F_MASK );
-	msg->state = S_PARAM0;
-    if( nBytes )
-	  break;
-	/* fallthrough */
+    msg->state = S_PARAM0;
+    if( nBytes )
+      break;
+    /* fallthrough */
 
   case S_PARAM0:
     nBytes = msg_print_param( buff, msg->param[0], msg->rxFields&F_PARAM0 );
@@ -443,48 +320,74 @@
     // Multi buffer field
     if( msg->count < msg->nPayload ) {
       nBytes = msg_print_payload( buff, msg->payload[msg->count++] );
-	  if( nBytes )
-	    break;
+      if( nBytes )
+        break;
     }
 
-	msg->count = 0;
+    msg->count = 0;
     msg->state = S_ERROR;
     /* fallthrough */
-	
+
   case S_ERROR:
     // This always includes "\r\n"
     nBytes = msg_print_error( buff, msg->error );
     msg->state = S_TRAILER;
-	if( nBytes )
-	  break;
+    if( nBytes )
+      break;
     /* fallthrough */
 
   case S_TRAILER:   // Don't print trailer, use state for raw data
     // Multi buffer field
     if( msg->error ){
       if( msg->count < msg->nBytes ) {
-        nBytes = msg_print_raw( buff, msg->raw[ msg->count++ ] ); 
+        nBytes = msg_print_raw( buff, msg->raw[msg->count], msg->count );
+        msg->count++;
       } else if( msg->nBytes ) {
         nBytes = sprintf( buff, "\r\n" );
-		msg->error = 0;
-	  }
+        msg->error = 0;
+      }
       if( nBytes )
         break;
     }
 
-	msg->count = 0;
-    msg->state = S_COMPLETE; 
-    /* fallthrough */
-	
+    msg->count = 0;
+    msg->state = S_COMPLETE;
+    /* fallthrough */
+
   case S_COMPLETE:
-	break;
-  }
-  
+    break;
+  }
+
   return nBytes;
 }
 
 /************************************************************************************
-** 
+**
+** Try to catch suspect messages for debug purposes
+*/
+static uint8_t check_payload_2309( struct message *msg ) {
+  uint8_t i;
+
+  for( i=0 ; i<msg->len ; i+=3 ) {
+    if( msg->payload[i] > 11 ) return MSG_SUSPECT_WARN;  // Bad zone number
+  }
+
+  return MSG_OK;
+}
+
+static uint8_t msg_check_payload( struct message *msg ) {
+  uint8_t error = MSG_OK;
+
+  uint16_t opcode = ( msg->opcode[0]<<8 ) + msg->opcode[1];
+  switch( opcode ) {
+  case 0x2309: error = check_payload_2309(msg); break;
+  }
+
+  return error;
+}
+
+/************************************************************************************
+**
 ** msg_print
 **
 ** Called repeatedly from msg_work.
@@ -500,23 +403,31 @@
 **/
 
 static uint8_t msg_print( struct message *msg ) {
-   static char msg_buff[TXBUF];
-   
-  if( msg->state == S_SIGNATURE ) {
-    msg->decoded = 0;
-	msg->count = 0;
+  static char msg_buff[TXBUF];
+  static uint8_t n;
+
+  if( msg->state == S_START ) {
+    DEBUG_MSG(1);
+    msg->count = 0;
+    n = 0;
+
+    if( msg->error==MSG_OK )
+      msg->error = msg_check_payload( msg );
   }
 
   // Do we still have outstanding text to send?
-  if( msg->decoded ) {
-    msg->decoded -= tty_put_str( (uint8_t *)msg_buff, msg->decoded );
-  }
-  
-  if( !msg->decoded ) {
-    msg->decoded = msg_print_field( msg, msg_buff );
-  }
-  return msg->decoded;
->>>>>>> 860dadf1
+  if( n ) {
+    n -= tty_put_str( (uint8_t *)msg_buff, n );
+  }
+
+  if( !n ) {
+    n = msg_print_field( msg, msg_buff );
+  }
+
+  if( msg->state == S_COMPLETE )
+    DEBUG_MSG(0);
+
+  return n;
 }
 
 /********************************************************
@@ -572,42 +483,10 @@
 /********************************************************
 ** RX Message processing
 ********************************************************/
-<<<<<<< HEAD
-enum message_state {
-  S_HEADER,
-  S_ADDR0,
-  S_ADDR1,
-  S_ADDR2,
-  S_PARAM0,
-  S_PARAM1,
-  S_OPCODE,
-  S_LEN,
-  S_PAYLOAD,
-  S_CHECKSUM,
-  S_COMPLETE,
-  S_ERROR
-};
-=======
-static uint8_t msg_rx_signature( struct message *msg, uint8_t byte ) {
-  static uint8_t const signature[] = { 0xCC, 0xAA, 0xCA };
-  uint8_t state = S_SIGNATURE;
-  
-  // Validate it?
-  msg->count++;
-  if( msg->count==sizeof(signature) ) {
-	 state = S_HEADER;
-	 msg->count = 0;
-  }
-  return state;
-}
->>>>>>> 860dadf1
-
 static uint8_t msg_rx_header( struct message *msg, uint8_t byte ) {
   uint8_t state = S_ADDR0;
 
   msg->fields = get_hdr_flags( byte );
-  if( hdr_param0(byte) ) msg->fields |= F_PARAM0;
-  if( hdr_param1(byte) ) msg->fields |= F_PARAM1;
 
   return state;
 }
@@ -687,6 +566,7 @@
 static void msg_rx_process(uint8_t byte) {
   msgRx->csum += byte;
   switch( msgRx->state ) {
+    case S_START: // not processed here - fallthrough
     case S_HEADER:                                   { msgRx->state = msg_rx_header( msgRx, byte );   break; }
     case S_ADDR0:     if( msgRx->fields & F_ADDR0 )  { msgRx->state = msg_rx_addr( msgRx, 0, byte );  break; } /* fallthrough */
     case S_ADDR1:     if( msgRx->fields & F_ADDR1 )  { msgRx->state = msg_rx_addr( msgRx, 1, byte );  break; } /* fallthrough */
@@ -753,7 +633,7 @@
 }
 
 /************************************************************************************
-** 
+**
 ** msg_work must not block in any of it's activities
 **
 ** Printing a recently received message should not prevent accepting serial input.
@@ -762,29 +642,22 @@
 **/
 
 void msg_work(void) {
-<<<<<<< HEAD
-  struct message *msg = msg_get();
-  if( msg != NULL ) {
-    msg_print( msg );
-    msg_free( msg );
-=======
   static struct message *rx = NULL;
-  
-  // Print RX messages 
+
+  // Print RX messages
   if( rx ) {
-    if( !msg_print( rx ) ) { 
+    if( !msg_print( rx ) ) {
       msg_free( rx );
-	  rx = NULL;
-	}
+      rx = NULL;
+    }
   } else {
-	rx = msg_get();
-	// If we have a message now we'll start printing it next time
-	if( rx ) {
-      rx->state = S_SIGNATURE;
+    rx = msg_get();
+    // If we have a message now we'll start printing it next time
+    if( rx ) {
+      rx->state = S_START;
     }
->>>>>>> 860dadf1
-  }
-  
+  }
+
 }
 
 /********************************************************
